--- conflicted
+++ resolved
@@ -98,23 +98,15 @@
     df_values = df.groupby(['blsaid'])['mean.cortical'].apply(list)
     df_merged = pd.concat([df_time, df_values], axis=1)
     assert len(df_time) == len(df_values) == len(df_merged)
-<<<<<<< HEAD
-
-    df_merged = df_merged[df_merged['PIBage'].apply(lambda x: len(x)) >= min_visits]
-    print('Number of patients with visits > {} time : {:d}'.format(min_visits - 1, len(df_merged)))
-    #print('Number of patients : {:d}'.format(len(df_merged)))
+
+    print('Total number of patients : {:d}'.format(len(df_merged)))
     print('Mean number of visits : {:.2f}'.format(np.mean(df_merged['PIBage'].apply(lambda x: len(x)))))
     print('Mean span of visits : {:.2f}'.format(np.mean(df_merged['PIBage'].apply(lambda x: max(x) - min(x)))))
-=======
-    print('Total number of patients : {:d}'.format(len(df_merged)))
-    print('Mean number of visits : {:.2f}'.format(np.mean(df_merged['pib_age'].apply(lambda x: len(x)))))
-    print('Mean span of visits : {:.2f}'.format(np.mean(df_merged['pib_age'].apply(lambda x: max(x) - min(x)))))
-    df_merged = df_merged[df_merged['pib_age'].apply(lambda x: len(x)) >= min_visits]
+    df_merged = df_merged[df_merged['PIBage'].apply(lambda x: len(x)) >= min_visits]
     print('Now filtering patients with visits > {}'.format(min_visits - 1))
     print('>> Number of patients : {:d}'.format(len(df_merged)))
-    print('>> Number of visits in average : {:.2f}'.format(np.mean(df_merged['pib_age'].apply(lambda x: len(x)))))
-    print('>> Number of span in average : {:.2f}'.format(np.mean(df_merged['pib_age'].apply(lambda x: max(x) - min(x)))))
->>>>>>> 4a22f31a
+    print('>> Number of visits in average : {:.2f}'.format(np.mean(df_merged['PIBage'].apply(lambda x: len(x)))))
+    print('>> Number of span in average : {:.2f}'.format(np.mean(df_merged['PIBage'].apply(lambda x: max(x) - min(x)))))
 
     # Final merge
     df = df_merged.join(df_demo.groupby(['blsaid']).first()[['apoe4gen']]) # .set_index('blsaid')
