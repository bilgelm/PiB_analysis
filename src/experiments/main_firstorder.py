import os
import sys

# Setting paths to directory roots | >> PiB_analysis directory
parent = os.path.dirname(os.path.dirname(os.path.dirname(os.path.abspath(__file__))))
print(parent)
sys.path.insert(0, parent)
os.chdir(parent)
print('Setting root path to : {}'.format(parent))

# Generic
import math
import argparse
import datetime
import json
from tqdm import tqdm
from copy import deepcopy
import numpy as np
import pandas as pd

# sklearn
from sklearn.preprocessing import PolynomialFeatures
from sklearn.linear_model import Ridge
from scipy.integrate import solve_ivp
from scipy.stats import ranksums

# Torch
import torch
from torch.optim import Adam
import matplotlib.pyplot as plt

# utils
import gpytorch
from src.utils.op import gpu_numpy_detach
from src.utils.datasets import get_fromdataframe
from src.utils.models import ExactGPModel


parser = argparse.ArgumentParser(description='ODE fit with GP on PiB data.')
# action parameters
parser.add_argument('--output_dir', type=str, default='./results/ODE', help='Output directory.')
parser.add_argument('--data_dir', type=str, default='./', help='Data directory.')
parser.add_argument('--cuda', action='store_true', help='Whether CUDA is available on GPUs.')
parser.add_argument('--num_gpu', type=int, default=0, help='Which GPU to run on.')
parser.add_argument('--num_threads', type=int, default=36, help='Number of threads to use if cuda not available')
parser.add_argument('--seed', type=int, default=123, help='Random seed.')
# dataset parameters
parser.add_argument('--min_visits', type=int, default=3, help='Minimal number of visits.')
parser.add_argument('--preprocessing', action='store_true', help='Standardization of not.')
parser.add_argument('--noise_std', type=float, default=.07, help='Std of additive noise on observations.')
parser.add_argument('--batch_size', type=int, default=16, help='Training batch size.')
# model parameters
parser.add_argument('--model_type', type=str, default='POLY', choices=['RBF', 'LINEAR', 'POLY'], help='GP model type.')
parser.add_argument('--tuning', type=int, default=50, help='Tuning of GP hyperparameters.')
parser.add_argument('--pib_threshold', type=float, default=1.2, help='Onset for PiB positivity (data dependant).')
parser.add_argument('--use_vars', action='store_true', help='Wether to use variance information or not.')


args = parser.parse_args()

# CPU/GPU settings || random seeds
args.cuda = args.cuda and torch.cuda.is_available()
torch.manual_seed(args.seed)
np.random.seed(args.seed)
if args.cuda:
    print('>> GPU available.')
    DEVICE = torch.device('cuda')
    torch.cuda.set_device(args.num_gpu)
    torch.cuda.manual_seed(args.seed)
else:
    DEVICE = torch.device('cpu')
    print('>> CUDA is not available. Overridding with device = "cpu".')
    print('>> OMP_NUM_THREADS will be set to ' + str(args.num_threads))
    os.environ['OMP_NUM_THREADS'] = str(args.num_threads)
    torch.set_num_threads(args.num_threads)


# Custom functions definitions

def get_dataframe(data_path, min_visits):
    """
    :param data_path: absolute path to data
    :return: dataframe with columns (time (list) | values (list) | apoe_all1 (int) | apoe_all2 (int))
    """
    # Get data (as pandas dataframes)
    df_pib = pd.read_csv(os.path.join(data_path,'PiB_DVR_concise_20190418.csv'))
    # df_mri = pd.read_sas(os.path.join(data_path, 'mri.sas7bdat'), format='sas7bdat')
    df_demo = pd.read_excel(os.path.join(data_path,'PETstatus_09Nov2018.xlsx'))
    # df_pacc = pd.read_sas(os.path.join(data_path, 'pacc.sas7bdat'), format='sas7bdat')

    df = df_pib.merge(df_demo, on=['blsaid','blsavi'])

    # Preprocess data
    #df_demo['reggieid'] = df_demo.reggieid.astype(int)
    #df_pib['reggieid'] = df_pib.reggieid.astype(int)
    #df_pib.head()
    df_time = df.groupby(['blsaid'])['PIBage'].apply(list)
    df_values = df.groupby(['blsaid'])['mean.cortical'].apply(list)
    df_merged = pd.concat([df_time, df_values], axis=1)
    assert len(df_time) == len(df_values) == len(df_merged)
    print('Number of patients : {:d}'.format(len(df_merged)))
<<<<<<< HEAD
    df_merged = df_merged[df_merged['PIBage'].apply(lambda x: len(x)) >= min_visits]
    print('Number of patients with visits > {} time : {:d}'.format(min_visits - 1, len(df_merged)))

    # Final merge
    df = df_merged.join(df_demo.groupby(['blsaid']).first()[['apoe4gen']]) # .set_index('blsaid')
    #df.dropna(subset=['apoe4gen'], inplace=True)
    #df['apoe4gen'] = df.apoe4gen.astype(int)
    df['apoe4gen'] = df.apoe4gen.fillna(0).astype(int)
    # exclude APOE e2/e4's
    df = df[df.apoe4gen != 24]
    df['apoe_all1'] = (df['apoe4gen'] // 10).astype(int)
    df['apoe_all2'] = (df['apoe4gen'] % 10).astype(int)
    assert(all(df['apoe_all1']*10 + df['apoe_all2'] == df['apoe4gen']))
    df.drop(columns='apoe4gen', inplace=True)

=======
    print('Mean number of visits : {:.2f}'.format(np.mean(df_merged['pib_age'].apply(lambda x: len(x)))))
    print('Mean span of visits : {:.2f}'.format(np.mean(df_merged['pib_age'].apply(lambda x: max(x) - min(x)))))
    df_merged = df_merged[df_merged['pib_age'].apply(lambda x: len(x)) >= min_visits]
    print('Number of patients with visits > {} time : {:d}'.format(min_visits - 1, len(df_merged)))

    # Final merge
    df = df_merged.join(df_demo.set_index('reggieid')[['apoe_all1', 'apoe_all2']])
    assert len(df) == len(df_merged)
>>>>>>> 20e217a0
    return df


def ivp_integrate_GP(model, t_eval, y0):

    def modelGP_numpy_integrator(t, np_x):
        x = torch.from_numpy(np_x).float()
        x = x.view(1, np.size(np_x))  # batch size of 1
        x.requires_grad = True
        return gpu_numpy_detach(model(x).mean)

    sequence = solve_ivp(fun=modelGP_numpy_integrator, t_span=(t_eval[0], t_eval[-1]), y0=y0, t_eval=t_eval, rtol=1e-10)
    return sequence['y']


def data_to_derivatives(data_loader, preprocessing, var, alpha_default=10.):
    """
    Ridge regression on data to summarize trajectories with first derivatives
    """
    # Ridge regression for longitudinal reduction
    polynomial_features = PolynomialFeatures(degree=1, include_bias=True)
    alpha_ridge = 1e-10 if preprocessing else alpha_default
    ridge_regression = Ridge(alpha=alpha_ridge, fit_intercept=False)
    stats_derivatives = {'t_bar': [], 'means': [], 'bias': [], 'covars': []}

    for batch_idx, (positions, maskers, times, sequences, _) in enumerate(data_loader):
        for position, masker, time, sequence in zip(positions, maskers, times, sequences):

            # ------ Read STANDARDIZED data (as Ridge regression is not scale invariant)
            t = gpu_numpy_detach(time[masker == True])
            s = gpu_numpy_detach(sequence[masker == True])
            n = len(t)
            assert len(t) > 1, "At least 2 points required for a 1st order derivative estimate"
            t_bar = np.mean(t)

            # i) Fit LINEAR Ridge regression
            t_ = polynomial_features.fit_transform(t.reshape(-1, 1))
            ridge_regression.fit(t_, s)
            theta = np.array(ridge_regression.coef_)
            A_func = lambda t_ref: np.array([[1, t_ref], [0., 1.]])
            A_bar = A_func(t_bar)

            # ii) Regress fitted data at mean time point (ie t_bar)
            s_hat = A_bar.dot(theta)

            # iii) Store bias and variances on (biased) estimator
            H = np.linalg.inv(np.transpose(t_).dot(t_) + alpha_ridge * n * np.eye(2)).dot(
                np.transpose(t_).dot(t_))
            bias_theta = H.dot(theta)
            covar_theta = var * H.dot(
                np.linalg.inv(np.transpose(t_).dot(t_) + alpha_ridge * n * np.eye(2)))
            bias_derivatives = A_bar.dot(bias_theta)
            covars_derivatives = A_bar.dot(covar_theta).dot(np.transpose(A_bar))

            stats_derivatives['t_bar'].append(t_bar)
            stats_derivatives['means'].append(s_hat)
            stats_derivatives['bias'].append(bias_derivatives)
            stats_derivatives['covars'].append(covars_derivatives)

    x_derivatives = np.transpose(np.stack(stats_derivatives['means']))
    x_uncertainties = np.transpose(np.stack(stats_derivatives['covars']))
    return x_derivatives, x_uncertainties


def align_trajectories(data_loader, model_GP, preprocessing, pib_threshold, timesteps=200, nb_var=3):
    """
    Aligns trajectories to common reference (such that x(t_ref) = pib_threshold)
    """
    # First pass on data to get time interval
    t_data = []
    for batch_idx, (positions, maskers, times, sequences, labels) in enumerate(data_loader):
        for position, masker, time, sequence, label in zip(positions, maskers, times, sequences, labels):
            # ------ REDO PROCESSING STEP IN THE SAME FASHION
            t = gpu_numpy_detach(time[masker == True])
            assert len(t) > 1, "At least 2 points required for a 1st order derivative estimate"
            t_data.append(t)
    t_data = np.concatenate(t_data).ravel()
    t_line = np.linspace(t_data.min() - nb_var * t_data.var(),
                         t_data.max() + nb_var * t_data.var(), timesteps)
    t_ref = np.mean(t_data)

    # Reference trajectory
    i_start = np.argmin(np.abs(t_line - t_ref))
    x_init = np.array([pib_threshold])
    forward_x = ivp_integrate_GP(model=model_GP, t_eval=t_line[i_start:], y0=x_init)
    backward_x = ivp_integrate_GP(model=model_GP, t_eval=t_line[:i_start + 1][::-1], y0=x_init)
    reference_trajectory = np.concatenate(
        [np.concatenate(backward_x).ravel()[::-1][:-1], np.concatenate(forward_x).ravel()])

    # Ridge regression for longitudinal reduction
    polynomial_features = PolynomialFeatures(degree=1, include_bias=True)
    alpha_ridge = 1e-10 if preprocessing else 1e1
    ridge_regression = Ridge(alpha=alpha_ridge, fit_intercept=False)
    labeler_func = lambda arr: int(np.sum(arr))
    y_lab = []
    initial_conditions = []
    initial_dtau = []
    time_values = []
    data_values = []
    i_undone = 0
    i_total = 0
    for batch_idx, (positions, maskers, times, sequences, labels) in enumerate(data_loader):
        for position, masker, time, sequence, label in zip(positions, maskers, times, sequences, labels):
            # ------ REDO PROCESSING STEP IN THE SAME FASHION
            t = gpu_numpy_detach(time[masker==True])
            s = gpu_numpy_detach(sequence[masker==True])
            t_bar = np.mean(t)

            # i) Fit Ridge regression
            t_ = polynomial_features.fit_transform(t.reshape(-1, 1))
            ridge_regression.fit(t_, s)
            theta = np.array(ridge_regression.coef_)
            A_func = lambda t_ref: np.array([[1, t_ref], [0., 1.]])
            A_bar = A_func(t_bar)

            # ii) Regress fitted data at mean time point (ie t_bar)
            s_hat = A_bar.dot(theta)

            # ------ Registration of curves by time translation wrt observed point
            i_relative = np.argmin(np.abs(reference_trajectory - s_hat[0]))
            if 0 < i_relative < len(reference_trajectory):
                tau_relative = t_line[i_relative] - t_bar
                initial_dtau.append(tau_relative)
                i_ic = np.argmin(np.abs(t_line - (t_ref + tau_relative)))
                initial_conditions.append(reference_trajectory[i_ic])
                time_values.append(t)
                data_values.append(s)
                y_lab.append(labeler_func(gpu_numpy_detach(label)))
            else:
                i_undone += 1
            i_total += 1
    print('>> Rejected rate = {:.1f}% ({} / {})\n'.format(100 * (i_undone / float(i_total)), i_undone, i_total))

    # Indices for APOE pairs: (3,3) | (3,4) | (4,4)
    idx_33 = np.argwhere(np.array(y_lab) == 6)
    idx_34 = np.argwhere(np.array(y_lab) == 7)
    idx_44 = np.argwhere(np.array(y_lab) == 8)

    return idx_33, idx_34, idx_44, t_line, reference_trajectory, t_ref, initial_conditions, initial_dtau, time_values, data_values


def run(args, device):

    # ==================================================================================================================
    # SNAPSHOTS
    # ==================================================================================================================

    log = ''
    args.model_signature = str(datetime.datetime.now())[:-7].replace(' ', '-').replace(':', '-')
    args.snapshots_path = os.path.join(args.output_dir, 'ODE_{}'.format(args.model_signature))
    if not os.path.exists(args.snapshots_path):
        os.makedirs(args.snapshots_path)

    with open(os.path.join(args.snapshots_path, 'args.json'), 'w') as f:
        args_wo_device = deepcopy(args.__dict__)
        args_wo_device.pop('device', None)
        json.dump(args_wo_device, f, indent=4, sort_keys=True)

    args.device = device

    # ==================================================================================================================
    # LOAD DATA | PERFORM REGRESSION
    # ==================================================================================================================

    # Get raw data
    df = get_dataframe(data_path=args.data_dir, min_visits=args.min_visits)
    train_loader, val_loader, test_loader, all_loader, (times_mean, times_std), \
        (data_mean, data_std) = get_fromdataframe(df=df, batch_size=args.batch_size,
                                                  standardize=args.preprocessing, seed=args.seed)

    # Helper functions
    destandardize_time = lambda time: time * times_std + times_mean if args.preprocessing else time
    destandardize_data = lambda data: data * data_std + data_mean if args.preprocessing else data
    restandardize_data = lambda data: (data - data_mean) / data_std if args.preprocessing else data

    # Plot dataset
    xpltmin, xpltmax = np.inf, -np.inf
    fig, ax = plt.subplots(figsize=(5, 5))
    for batch_idx, (positions, maskers, times, sequences, _) in enumerate(all_loader):
        for position, masker, time, sequence in zip(positions, maskers, times, sequences):
            t = gpu_numpy_detach(destandardize_time(time[masker == True]))
            s = gpu_numpy_detach(destandardize_data(sequence[masker == True]))
            ax.plot(t, s, '--o', linewidth=1., markersize=5)
            xpltmin = min(xpltmin, min(t))
            xpltmax = max(xpltmax, max(t))
    ax.hlines(y=1.2, xmin=xpltmin, xmax=xpltmax, linestyle='-', color='k', alpha=.5, label='positivity threshold')
    # ax.set_title('WRAP dataset')
    ax.set_xlabel('Age', fontsize=12)
    ax.set_ylabel('PiB cDVR', fontsize=12)
    ax.legend()
    plt.savefig(os.path.join(args.snapshots_path, 'dataset.png'), pad_inches=.5)  # bbox_inches='tight',
    plt.close()

    # Ridge regression for longitudinal reduction
    x_derivatives, x_uncertainties = data_to_derivatives(data_loader=all_loader, preprocessing=args.preprocessing,
                                                         var=gpu_numpy_detach(destandardize_data(
                                                             torch.from_numpy(np.array([args.noise_std])) ** 2)))

    u = x_derivatives[0]
    v = x_derivatives[1]

    # Plot figures
    fig, ax = plt.subplots(figsize=(5, 5))
    ax.scatter(x=u, y=v, marker='o', color='k', s=10.)
    ax.set_xlim(np.min(u) - 1e-4, np.max(u) + 1e-4)
    ax.set_xlabel('PiV cDVR', fontsize=12)
    ax.set_ylabel('Slope of PiB cDVR (1/year)', fontsize=10)
    # ax.set_title('Estimates for ODE')
    plt.savefig(os.path.join(args.snapshots_path, 'first_derivative_relationship.png'), pad_inches=1.)
    plt.close()

    # ==================================================================================================================
    # GAUSSIAN PROCESS FIT
    # ==================================================================================================================

    # hyperparameter tuning for scale parameter | should be kept low to prevent overfitting
    training_iter = args.tuning     # for standardized, prefer low 5 | for raw, can go up to 50 with linear / poly
    train_x = torch.from_numpy(u).float()
    train_y = torch.from_numpy(v).float()

    if args.use_vars:
        vardot_noises = torch.from_numpy(x_uncertainties[1, 1]).squeeze().float()  # uncertainties on x_dot
        covdot_noises = torch.from_numpy(x_uncertainties[1, 0]).squeeze().float()  # uncertainties on x_dot
        likelihood_GP = gpytorch.likelihoods.FixedNoiseGaussianLikelihood(noise=vardot_noises, learn_additional_noise=False)
    else:
        likelihood_GP = gpytorch.likelihoods.GaussianLikelihood()

    # list of ODE GP models
    if args.model_type == 'RBF':
        model_GP_ODE = ExactGPModel('RBF', train_x, train_y, likelihood_GP)
    elif args.model_type == 'LINEAR':
        model_GP_ODE = ExactGPModel('linear', train_x, train_y, likelihood_GP)
    elif args.model_type == 'POLY':
        model_GP_ODE = ExactGPModel('polynomial', train_x, train_y, likelihood_GP, power=2)
    else:
        raise ValueError("model not accounted for yet ...")

    # Find optimal GP model hyperparameters - akin to tuning | should be kept low to prevent overfitting
    model_GP_ODE.train()
    likelihood_GP.train()
    print('\n---')
    print('GP hyperparameters : pre-tuning\n')
    for name, param in model_GP_ODE.named_parameters():
        print('>> {}'.format(name))
        print('      {}\n'.format(param))
    print('---\n')

    optimizer = torch.optim.Adam([
        {'params': model_GP_ODE.parameters()}], lr=0.1)
    mll = gpytorch.mlls.ExactMarginalLogLikelihood(likelihood_GP, model_GP_ODE)
    for i in range(training_iter):
        optimizer.zero_grad()           # Zero gradients from previous iteration
        output = model_GP_ODE(train_x)      # Output from model
        loss = -mll(output, train_y)    # Calc loss and backprop gradients
        loss.backward()
        optimizer.step()

    model_GP_ODE.eval()
    likelihood_GP.eval()

    # ------ Plots
    fig, ax = plt.subplots(figsize=(5, 5))
    ax.scatter(x=destandardize_data(torch.from_numpy(u)), y=v, marker='o', color='k', s=10.)
    with torch.no_grad():
        u_line = np.linspace(u.min(), u.max(), 200)
        f_preds = model_GP_ODE(torch.from_numpy(u_line).float())
        f_mean = f_preds.mean
        f_var = f_preds.variance
        ax.plot(destandardize_data(torch.from_numpy(u_line)), gpu_numpy_detach(f_mean), label=model_GP_ODE.name)
        lower, upper = f_mean - 2. * f_var, f_mean + 2. * f_var
        ax.fill_between(destandardize_data(torch.from_numpy(u_line)), gpu_numpy_detach(lower), gpu_numpy_detach(upper), alpha=0.2)
    ax.set_ylim(np.min(v) - 1e-4, np.max(v) + 1e-4)
    ax.set_xlabel('PiB cDVR', fontsize=12)
    ax.set_ylabel('Slope of PiB cDVR (1/year)', fontsize=10)
    # ax.set_title('GP regression on ODE function')
    ax.legend()
    plt.gray()
    plt.savefig(os.path.join(args.snapshots_path, 'GP_fit.png'), pad_inches=1.)
    plt.close()

    # ==================================================================================================================
    # ALIGN TRAJECTORIES
    # ==================================================================================================================

    timesteps = 200
    idx_33, idx_34, idx_44, t_line, reference_trajectory, t_ref, initial_conditions, initial_dtau, \
    time_values, data_values = align_trajectories(all_loader, model_GP_ODE, preprocessing=args.preprocessing,
                                                  pib_threshold=restandardize_data(args.pib_threshold),
                                                  timesteps=timesteps, nb_var=5.)

    fig, ax = plt.subplots(figsize=(5, 5))
    ax.plot(destandardize_time(torch.from_numpy(t_line)) - destandardize_time(torch.from_numpy(np.array([t_ref]))),
            destandardize_data(torch.from_numpy(reference_trajectory)),
             '-', c='r', linewidth=1., label='reference trajectory')
    ax.axhline(y=args.pib_threshold, label='reference threshold')
    xmin, xmax = np.inf, -np.inf
    ymin, ymax = np.inf, -np.inf
    for data, time, tau in zip(data_values, time_values, initial_dtau):
        timeaxe = destandardize_time(torch.from_numpy(time + tau)) - destandardize_time(torch.from_numpy(np.array([t_ref])))
        ax.plot(timeaxe, destandardize_data(torch.from_numpy(data)), '-.', linewidth=.8)
        xmin = min(xmin, timeaxe.min())
        xmax = max(xmax, timeaxe.max())
        ymin = min(ymin, destandardize_data(torch.from_numpy(data)).min())
        ymax = max(ymax, destandardize_data(torch.from_numpy(data)).max())
    ax.set_xlim(xmin - .1 * (xmax - xmin), xmax + .1 * (xmax - xmin))
    ax.set_ylim(ymin - .1 * (ymax - ymin), ymax + .1 * (ymax - ymin))
    ax.set_xlabel('Time from PiB positivity (years)', fontsize=12)
    ax.set_ylabel('PiB cDVR', fontsize=12)
    ax.legend()
    # ax.set_title('Aligned trajectories on common evolution')
    plt.savefig(os.path.join(args.snapshots_path, 'Sequences_aligned.png'), pad_inches=0.5)
    plt.close()

    # ==================================================================================================================
    # (WILCOXON) RANK TEST ON APOE PAIRS
    # ==================================================================================================================

    boxplot_stock_pib = []
    boxplot_stock_age = []
    group_labels = []
    for ic, name in zip([idx_33, idx_34, idx_44], ['APOE 33', 'APOE 34', 'APOE 44']):
<<<<<<< HEAD
        if any(ic):
            age_tref = int(gpu_numpy_detach(destandardize_time(torch.from_numpy(np.array([t_ref]))))[0])
            age_pibpos = gpu_numpy_detach(destandardize_time(torch.from_numpy(t_ref - np.array(initial_dtau)[ic])))
            pib_tref = gpu_numpy_detach(destandardize_data(torch.from_numpy(np.array(initial_conditions)[ic])))
            boxplot_stock_pib.append(pib_tref)
            boxplot_stock_age.append(age_pibpos)
            group_labels.append(name)
            print('{}'.format(name))
            print('          age at PiB positive :     {:.2f} +- {:.2f}'.format(np.mean(age_pibpos), np.std(age_pibpos)))
            print('          PiB at reference age {} : {:.2f} +- {:.2f}'.format(age_tref, np.mean(pib_tref),
                                                                                np.std(pib_tref)))
=======
        age_tref = int(gpu_numpy_detach(destandardize_time(torch.from_numpy(np.array([t_ref]))))[0])
        age_pibpos = gpu_numpy_detach(destandardize_time(torch.from_numpy(t_ref - np.array(initial_dtau)[ic])))
        pib_tref = gpu_numpy_detach(destandardize_data(torch.from_numpy(np.array(initial_conditions)[ic])))
        boxplot_stock_pib.append(pib_tref)
        boxplot_stock_age.append(age_pibpos)
        print('{}'.format(name))
        print('          age at PiB positive :     {:.2f} +- {:.2f}'.format(np.mean(age_pibpos), np.std(age_pibpos)))
        print('          PiB at reference age {} : {:.2f} +- {:.2f}'.format(age_tref, np.mean(pib_tref),
                                                                            np.std(pib_tref)))
>>>>>>> 20e217a0

    # -------- compute wilcowon scores
    wilcox_age_01 = ranksums(x=np.array(initial_dtau)[idx_33].squeeze(),
                             y=np.array(initial_dtau)[idx_34].squeeze())
    wilcox_age_02 = ranksums(x=np.array(initial_dtau)[idx_33].squeeze(),
                             y=np.array(initial_dtau)[idx_44].squeeze())
    wilcox_age_12 = ranksums(x=np.array(initial_dtau)[idx_34].squeeze(),
                             y=np.array(initial_dtau)[idx_44].squeeze())
    wilcox_pib_01 = ranksums(x=np.array(initial_conditions)[idx_33].squeeze(),
                             y=np.array(initial_conditions)[idx_34].squeeze())
    wilcox_pib_02 = ranksums(x=np.array(initial_conditions)[idx_33].squeeze(),
                             y=np.array(initial_conditions)[idx_44].squeeze())
    wilcox_pib_12 = ranksums(x=np.array(initial_conditions)[idx_34].squeeze(),
                             y=np.array(initial_conditions)[idx_44].squeeze())

    print('\n')
    print('Wilcoxon test p-value for difference in age at PIB positive between {} and {} = {:.3f}'.format('APOE 33',
                                                                                                          'APOE 34',
                                                                                                          wilcox_age_01.pvalue))
    print('Wilcoxon test p-value for difference in PIB (at ref age) between {} and {} = {:.3f}'.format('APOE 33',
                                                                                                       'APOE 34',
                                                                                                       wilcox_pib_01.pvalue))

    print('-----')
    print('Wilcoxon test p-value for difference in age at PIB positive between {} and {} = {:.3f}'.format('APOE 33',
                                                                                                          'APOE 44',
                                                                                                          wilcox_age_02.pvalue))
    print('Wilcoxon test p-value for difference in PIB (at ref age) between {} and {} = {:.3f}'.format('APOE 33',
                                                                                                       'APOE 44',
                                                                                                       wilcox_pib_02.pvalue))

    print('-----')
    print('Wilcoxon test p-value for difference in age at PIB positive between {} and {} = {:.3f}'.format('APOE 34',
                                                                                                          'APOE 44',
                                                                                                          wilcox_age_12.pvalue))
    print('Wilcoxon test p-value for difference in PIB (at ref age) between {} and {} = {:.3f}'.format('APOE 34',
                                                                                                       'APOE 44',
                                                                                                       wilcox_pib_12.pvalue))

    print('\n')

    fig = plt.subplots(figsize=(5, 5))
    plt.boxplot(boxplot_stock_age)
<<<<<<< HEAD
    plt.xticks([i for i in range(1, len(group_labels)+1)], group_labels, rotation=60)
    plt.ylabel('Age at PiB positive')
    plt.title('Age at PiB positive according to ODE regression')
    plt.savefig(os.path.join(args.snapshots_path, 'boxplots_age.png'), bbox_inches='tight', pad_inches=0)
    plt.close()

    fig = plt.subplots(figsize=(10, 5))
    plt.boxplot(boxplot_stock_pib)
    plt.xticks([i for i in range(1, len(group_labels)+1)], group_labels, rotation=60)
    plt.ylabel('PiB')
    plt.title('PiB at reference age {} y'.format(age_tref))
    plt.savefig(os.path.join(args.snapshots_path, 'boxplots_pib.png'), bbox_inches='tight', pad_inches=0)
=======
    plt.xticks([i for i in range(1, 4)], ['APOE 33', 'APOE 34', 'APOE 44'], rotation=60, fontsize=8)
    plt.ylabel('Estimated age at onset of PiB positivity by APOE genotype', fontsize=10)
    plt.savefig(os.path.join(args.snapshots_path, 'boxplots_age.png'), pad_inches=1.)
>>>>>>> 20e217a0
    plt.close()


if __name__ == '__main__':
    run(args, device=DEVICE)<|MERGE_RESOLUTION|>--- conflicted
+++ resolved
@@ -98,10 +98,12 @@
     df_values = df.groupby(['blsaid'])['mean.cortical'].apply(list)
     df_merged = pd.concat([df_time, df_values], axis=1)
     assert len(df_time) == len(df_values) == len(df_merged)
-    print('Number of patients : {:d}'.format(len(df_merged)))
-<<<<<<< HEAD
+
     df_merged = df_merged[df_merged['PIBage'].apply(lambda x: len(x)) >= min_visits]
     print('Number of patients with visits > {} time : {:d}'.format(min_visits - 1, len(df_merged)))
+    #print('Number of patients : {:d}'.format(len(df_merged)))
+    print('Mean number of visits : {:.2f}'.format(np.mean(df_merged['PIBage'].apply(lambda x: len(x)))))
+    print('Mean span of visits : {:.2f}'.format(np.mean(df_merged['PIBage'].apply(lambda x: max(x) - min(x)))))
 
     # Final merge
     df = df_merged.join(df_demo.groupby(['blsaid']).first()[['apoe4gen']]) # .set_index('blsaid')
@@ -115,16 +117,6 @@
     assert(all(df['apoe_all1']*10 + df['apoe_all2'] == df['apoe4gen']))
     df.drop(columns='apoe4gen', inplace=True)
 
-=======
-    print('Mean number of visits : {:.2f}'.format(np.mean(df_merged['pib_age'].apply(lambda x: len(x)))))
-    print('Mean span of visits : {:.2f}'.format(np.mean(df_merged['pib_age'].apply(lambda x: max(x) - min(x)))))
-    df_merged = df_merged[df_merged['pib_age'].apply(lambda x: len(x)) >= min_visits]
-    print('Number of patients with visits > {} time : {:d}'.format(min_visits - 1, len(df_merged)))
-
-    # Final merge
-    df = df_merged.join(df_demo.set_index('reggieid')[['apoe_all1', 'apoe_all2']])
-    assert len(df) == len(df_merged)
->>>>>>> 20e217a0
     return df
 
 
@@ -310,7 +302,7 @@
             ax.plot(t, s, '--o', linewidth=1., markersize=5)
             xpltmin = min(xpltmin, min(t))
             xpltmax = max(xpltmax, max(t))
-    ax.hlines(y=1.2, xmin=xpltmin, xmax=xpltmax, linestyle='-', color='k', alpha=.5, label='positivity threshold')
+    ax.hlines(y=args.pib_threshold, xmin=xpltmin, xmax=xpltmax, linestyle='-', color='k', alpha=.5, label='positivity threshold')
     # ax.set_title('WRAP dataset')
     ax.set_xlabel('Age', fontsize=12)
     ax.set_ylabel('PiB cDVR', fontsize=12)
@@ -446,7 +438,6 @@
     boxplot_stock_age = []
     group_labels = []
     for ic, name in zip([idx_33, idx_34, idx_44], ['APOE 33', 'APOE 34', 'APOE 44']):
-<<<<<<< HEAD
         if any(ic):
             age_tref = int(gpu_numpy_detach(destandardize_time(torch.from_numpy(np.array([t_ref]))))[0])
             age_pibpos = gpu_numpy_detach(destandardize_time(torch.from_numpy(t_ref - np.array(initial_dtau)[ic])))
@@ -458,31 +449,23 @@
             print('          age at PiB positive :     {:.2f} +- {:.2f}'.format(np.mean(age_pibpos), np.std(age_pibpos)))
             print('          PiB at reference age {} : {:.2f} +- {:.2f}'.format(age_tref, np.mean(pib_tref),
                                                                                 np.std(pib_tref)))
-=======
-        age_tref = int(gpu_numpy_detach(destandardize_time(torch.from_numpy(np.array([t_ref]))))[0])
-        age_pibpos = gpu_numpy_detach(destandardize_time(torch.from_numpy(t_ref - np.array(initial_dtau)[ic])))
-        pib_tref = gpu_numpy_detach(destandardize_data(torch.from_numpy(np.array(initial_conditions)[ic])))
-        boxplot_stock_pib.append(pib_tref)
-        boxplot_stock_age.append(age_pibpos)
-        print('{}'.format(name))
-        print('          age at PiB positive :     {:.2f} +- {:.2f}'.format(np.mean(age_pibpos), np.std(age_pibpos)))
-        print('          PiB at reference age {} : {:.2f} +- {:.2f}'.format(age_tref, np.mean(pib_tref),
-                                                                            np.std(pib_tref)))
->>>>>>> 20e217a0
 
     # -------- compute wilcowon scores
     wilcox_age_01 = ranksums(x=np.array(initial_dtau)[idx_33].squeeze(),
                              y=np.array(initial_dtau)[idx_34].squeeze())
-    wilcox_age_02 = ranksums(x=np.array(initial_dtau)[idx_33].squeeze(),
-                             y=np.array(initial_dtau)[idx_44].squeeze())
-    wilcox_age_12 = ranksums(x=np.array(initial_dtau)[idx_34].squeeze(),
-                             y=np.array(initial_dtau)[idx_44].squeeze())
     wilcox_pib_01 = ranksums(x=np.array(initial_conditions)[idx_33].squeeze(),
                              y=np.array(initial_conditions)[idx_34].squeeze())
-    wilcox_pib_02 = ranksums(x=np.array(initial_conditions)[idx_33].squeeze(),
-                             y=np.array(initial_conditions)[idx_44].squeeze())
-    wilcox_pib_12 = ranksums(x=np.array(initial_conditions)[idx_34].squeeze(),
-                             y=np.array(initial_conditions)[idx_44].squeeze())
+    if len(idx_44)>1:
+        wilcox_age_02 = ranksums(x=np.array(initial_dtau)[idx_33].squeeze(),
+                                 y=np.array(initial_dtau)[idx_44].squeeze())
+        wilcox_age_12 = ranksums(x=np.array(initial_dtau)[idx_34].squeeze(),
+                                 y=np.array(initial_dtau)[idx_44].squeeze())
+        wilcox_pib_02 = ranksums(x=np.array(initial_conditions)[idx_33].squeeze(),
+                                 y=np.array(initial_conditions)[idx_44].squeeze())
+        wilcox_pib_12 = ranksums(x=np.array(initial_conditions)[idx_34].squeeze(),
+                                 y=np.array(initial_conditions)[idx_44].squeeze())
+
+
 
     print('\n')
     print('Wilcoxon test p-value for difference in age at PIB positive between {} and {} = {:.3f}'.format('APOE 33',
@@ -493,30 +476,30 @@
                                                                                                        wilcox_pib_01.pvalue))
 
     print('-----')
-    print('Wilcoxon test p-value for difference in age at PIB positive between {} and {} = {:.3f}'.format('APOE 33',
-                                                                                                          'APOE 44',
-                                                                                                          wilcox_age_02.pvalue))
-    print('Wilcoxon test p-value for difference in PIB (at ref age) between {} and {} = {:.3f}'.format('APOE 33',
-                                                                                                       'APOE 44',
-                                                                                                       wilcox_pib_02.pvalue))
-
-    print('-----')
-    print('Wilcoxon test p-value for difference in age at PIB positive between {} and {} = {:.3f}'.format('APOE 34',
-                                                                                                          'APOE 44',
-                                                                                                          wilcox_age_12.pvalue))
-    print('Wilcoxon test p-value for difference in PIB (at ref age) between {} and {} = {:.3f}'.format('APOE 34',
-                                                                                                       'APOE 44',
-                                                                                                       wilcox_pib_12.pvalue))
+    if len(idx_44)>1:
+        print('Wilcoxon test p-value for difference in age at PIB positive between {} and {} = {:.3f}'.format('APOE 33',
+                                                                                                              'APOE 44',
+                                                                                                              wilcox_age_02.pvalue))
+        print('Wilcoxon test p-value for difference in PIB (at ref age) between {} and {} = {:.3f}'.format('APOE 33',
+                                                                                                           'APOE 44',
+                                                                                                           wilcox_pib_02.pvalue))
+
+        print('-----')
+        print('Wilcoxon test p-value for difference in age at PIB positive between {} and {} = {:.3f}'.format('APOE 34',
+                                                                                                              'APOE 44',
+                                                                                                              wilcox_age_12.pvalue))
+        print('Wilcoxon test p-value for difference in PIB (at ref age) between {} and {} = {:.3f}'.format('APOE 34',
+                                                                                                           'APOE 44',
+                                                                                                           wilcox_pib_12.pvalue))
 
     print('\n')
 
     fig = plt.subplots(figsize=(5, 5))
     plt.boxplot(boxplot_stock_age)
-<<<<<<< HEAD
-    plt.xticks([i for i in range(1, len(group_labels)+1)], group_labels, rotation=60)
-    plt.ylabel('Age at PiB positive')
-    plt.title('Age at PiB positive according to ODE regression')
-    plt.savefig(os.path.join(args.snapshots_path, 'boxplots_age.png'), bbox_inches='tight', pad_inches=0)
+
+    plt.xticks([i for i in range(1, len(group_labels)+1)], group_labels, rotation=60, fontsize=8)
+    plt.ylabel('Estimated age at onset of PiB positivity by APOE genotype', fontsize=10)
+    plt.savefig(os.path.join(args.snapshots_path, 'boxplots_age.png'), pad_inches=1.)
     plt.close()
 
     fig = plt.subplots(figsize=(10, 5))
@@ -525,11 +508,7 @@
     plt.ylabel('PiB')
     plt.title('PiB at reference age {} y'.format(age_tref))
     plt.savefig(os.path.join(args.snapshots_path, 'boxplots_pib.png'), bbox_inches='tight', pad_inches=0)
-=======
-    plt.xticks([i for i in range(1, 4)], ['APOE 33', 'APOE 34', 'APOE 44'], rotation=60, fontsize=8)
-    plt.ylabel('Estimated age at onset of PiB positivity by APOE genotype', fontsize=10)
-    plt.savefig(os.path.join(args.snapshots_path, 'boxplots_age.png'), pad_inches=1.)
->>>>>>> 20e217a0
+
     plt.close()
 
 
