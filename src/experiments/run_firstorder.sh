--- conflicted
+++ resolved
@@ -12,9 +12,5 @@
 
 # run FIRST ORDER script (no GPU) | with standardization | Polynomial Kernel | pre-tuning of kernel scale
 python ${CURRENT_PATH}/${PYTHON_SCRIPT} --output_dir ${OUTPUTDIR} --data_dir ${DATADIR} \
-<<<<<<< HEAD
---min_visits 2 --batch_size 16 --model_type 'POLY' --tuning 25 --preprocessing \
---pib_threshold 1.0571
-=======
---min_visits 3 --batch_size 16 --model_type 'POLY' --tuning 5 --preprocessing
->>>>>>> 20e217a0
+--min_visits 2 --batch_size 16 --model_type 'POLY' --tuning 5 --preprocessing \
+--pib_threshold 1.0571